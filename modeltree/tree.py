--- conflicted
+++ resolved
@@ -1,35 +1,17 @@
-import sys
 import inspect
 from django.db import models
 from django.conf import settings
 from django.db.models import loading
 from django.db.models.related import RelatedObject
-<<<<<<< HEAD
-=======
 from django.core.exceptions import ImproperlyConfigured
->>>>>>> 24466771
 from django.utils.datastructures import MultiValueDict
-from modeltree.routers import ModelJoinRouter
-
-__all__ = ('ModelTree',)
-
-router = ModelJoinRouter(settings.MODELTREE_ROUTERS)
-
-
-class ModelLookupError(Exception):
-    pass
-
-
-class ModelNotUnique(ModelLookupError):
-    pass
-
-
-class ModelDoesNotExist(ModelLookupError):
-    pass
-
-
-class ModelNotRelated(ModelLookupError):
-    pass
+from modeltree.exceptions import ModelDoesNotExist, ModelNotRelated, ModelNotUnique
+from modeltree.router import router
+from modeltree.utils import print_tree
+
+__all__ = ('ModelTree', 'ModelTreeNode')
+
+MODELTREE_DEFAULT_ALIAS = 'default'
 
 
 class ModelTreeNode(object):
@@ -194,54 +176,15 @@
 class ModelTree(object):
     """A class to handle building and parsing a tree structure given a model.
 
-        `root_model` - The root or "reference" model for the tree. Everything
+        `model` - The root or "reference" model for the tree. Everything
         is relative to the root model.
 
         `exclude` - A list of models that are to be excluded from this tree.
         This is typically used to exclude models not intended to be exposed
         through this API.
-
-        `routes` - Explicitly defines a join path between two models. Each
-        route is made up of four components. Assuming some model hierarchy
-        exists as shown below..
-
-                                ModelA
-                                /    \
-                            ModelB  ModelC
-                               |      |
-                               \    ModelD
-                                \    /
-                                ModelE
-
-        ..the traversal path from ModelA to ModelE is ambiguous. It could
-        go from A -> B -> E or A -> C -> D -> E. By default, the shortest
-        path is always choosen to reduce the number of joins necessary, but
-        if ModelD did not exist..
-
-                                ModelA
-                                 /  \
-                            ModelB  ModelC
-                                 \  /
-                                ModelE
-
-        ..both paths only require two joins, thus the path that gets traversed
-        first will only be the choosen one.
-
-        To explicitly choose a path, a route can be defined. Taking the form::
-
-            (<source>, <target>, <join_field>, <symmetrical>)
-
-        The `source` model defines the model where the join is being created
-        from (the left side of the join). The `target` model defines the
-        target model (the right side of the join). `join_field` is optional,
-        but explicitly defines the model field that will be joined across. this
-        is useful if there are more than one foreign key relationships on the
-        target model. Finally, `symmetrical` is an optional boolean that
-        ensures when the target and source models switch sides, the same join
-        occurs on the same field.
     """
-    def __init__(self, model):
-        self.root_model = self.get_model(model, local=False)
+    def __init__(self, model, exclude=None):
+        self.model = self.get_model(model, local=False)
 
         # Cache each node relative their models
         self._nodes = {}
@@ -253,10 +196,18 @@
         # Cache (app, model) pairs with the respective model class
         self._models = {}
 
+        self.exclude = exclude or []
+
         self._build()
 
+    def __str__(self):
+        return print_tree(self)
+
+    def __unicode__(self):
+        return unicode(str(self))
+
     def __repr__(self):
-        return u'<ModelTree for {0}>'.format(self.root_model.__name__)
+        return u'<ModelTree for {0}>'.format(self.model.__name__)
 
     def _get_local_model(self, model_name, app_name=None):
         "Attempts to get a model from local cache."
@@ -320,7 +271,7 @@
         model = None
 
         if not (app_name or model_name):
-            return self.root_model
+            return self.model
 
         # model class
         if inspect.isclass(model_name) and issubclass(model_name, models.Model):
@@ -359,88 +310,62 @@
 
     def get_field(self, name, model=None):
         if model is None:
-            model = self.root_model
+            model = self.model
         return model._meta.get_field_by_name(name)[0]
 
+    def _path_allowed(self, field, source, target):
+        """Attempts to return the preferred field to join on between the
+        `source` and `target` models.
+        """
+        required_field = router.field_for_join(source, target, self.model)
+
+        # Explicitly require this field
+        if required_field is field.name:
+            return True
+
+        # No preference, thus we now check if this field is allowed
+        if required_field is None and router.allow_join_field(field.name,
+                source, target, self.model):
+            return True
+        return False
+
     def _filter_one2one(self, field):
-        """Tests if the field is a OneToOneField.
-
-        If a route exists for this field's model and it's target model, ensure
-        this is the field that should be used to join the the two tables.
-        """
+        "Tests if the field is a OneToOneField."
         if isinstance(field, models.OneToOneField):
-            # route has been defined with a specific field required
-            tup = (field.model, field.rel.to)
-            # skip if not the correct field
-            if not self._routes.has_key(tup) or self._routes.get(tup) is field:
+            if self._path_allowed(field, field.model, field.rel.to):
                 return field
 
     def _filter_related_one2one(self, rel):
-        """Tests if this RelatedObject represents a OneToOneField.
-
-        If a route exists for this field's model and it's target model, ensure
-        this is the field that should be used to join the the two tables.
-        """
+        "Tests if this RelatedObject represents a OneToOneField."
         field = rel.field
         if isinstance(field, models.OneToOneField):
-            # route has been defined with a specific field required
-            tup = (rel.model, field.model)
-            # skip if not the correct field
-            if not self._routes.has_key(tup) or self._routes.get(tup) is field:
+            if self._path_allowed(field, rel.model, field.model):
                 return rel
 
     def _filter_fk(self, field):
-        """Tests if this field is a ForeignKey.
-
-        If a route exists for this field's model and it's target model, ensure
-        this is the field that should be used to join the the two tables.
-        """
+        "Tests if this field is a ForeignKey."
         if isinstance(field, models.ForeignKey):
-            # route has been defined with a specific field required
-            tup = (field.model, field.rel.to)
-            # skip if not the correct field
-            if not self._routes.has_key(tup) or self._routes.get(tup) is field:
+            if self._path_allowed(field, field.model, field.rel.to):
                 return field
 
     def _filter_related_fk(self, rel):
-        """Tests if this RelatedObject represents a ForeignKey.
-
-        If a route exists for this field's model and it's target model, ensure
-        this is the field that should be used to join the the two tables.
-        """
+        "Tests if this RelatedObject represents a ForeignKey."
         field = rel.field
         if isinstance(field, models.ForeignKey):
-            # route has been defined with a specific field required
-            tup = (rel.model, field.model)
-            # skip if not the correct field
-            if not self._routes.has_key(tup) or self._routes.get(tup) is field:
+            if self._path_allowed(field, rel.model, field.model):
                 return rel
 
     def _filter_m2m(self, field):
-        """Tests if this field is a ManyToManyField.
-
-        If a route exists for this field's model and it's target model, ensure
-        this is the field that should be used to join the the two tables.
-        """
+        "Tests if this field is a ManyToManyField."
         if isinstance(field, models.ManyToManyField):
-            # route has been defined with a specific field required
-            tup = (field.model, field.rel.to)
-            # skip if not the correct field
-            if not self._routes.has_key(tup) or self._routes.get(tup) is field:
+            if self._path_allowed(field, field.model, field.rel.to):
                 return field
 
     def _filter_related_m2m(self, rel):
-        """Tests if this RelatedObject represents a ManyToManyField.
-
-        If a route exists for this field's model and it's target model, ensure
-        this is the field that should be used to join the the two tables.
-        """
+        "Tests if this RelatedObject represents a ManyToManyField."
         field = rel.field
         if isinstance(field, models.ManyToManyField):
-            # route has been defined with a specific field required
-            tup = (rel.model, field.model)
-            # given this route, check if this is the correct field to JOIN on.
-            if not self._routes.has_key(tup) or self._routes.get(tup) is field:
+            if self._path_allowed(field, rel.model, field.model):
                 return rel
 
     def _add_node(self, parent, model, relation, reverse, related_name,
@@ -453,30 +378,36 @@
 
             - the model is excluded completely
             - the model is going back the same path it came from
-            - the model is circling back to the root_model
+            - the model is circling back to the root model
             - the model does not come from an explicitly declared parent model
         """
-        exclude = set(self.exclude + [parent.parent_model, self.root_model])
+        exclude = set(self.exclude + [parent.model, self.model])
 
         # ignore excluded models and prevent circular paths
         if model in exclude:
             return
 
-        # if a route exists, only allow the model to be added if coming from the
-        # specified parent.model
-        if self._tos.has_key(model) and self._tos.get(model) is not parent.model:
+        # if a route exists, only allow the model to be added if coming from
+        # the specified parent.model
+        required_model = router.source_model_for_join(model, self.model)
+        if required_model and required_model is not parent.model:
             return
 
-        node_hash = self._nodes.get(model, None)
+        # If an alternate source model is required or if this model is not
+        # allowed stop traversal
+        elif not router.allow_source_model(parent.model, model, self.model):
+            return
+
+        nodes = self._nodes.get(model, None)
 
         # don't add node if a path with a shorter depth exists. this is applied
         # after the correct join has been determined. generally if a route is
         # defined for relation, this will never be an issue since there would
         # only be one path available. if a route is not defined, the shorter
         # path will be found
-        if not node_hash or node_hash['depth'] > depth:
-            if node_hash:
-                node_hash['parent'].remove_child(model)
+        if not nodes or nodes['depth'] > depth:
+            if nodes:
+                nodes['parent'].remove_child(model)
 
             node = ModelTreeNode(model, parent, relation, reverse,
                 related_name, accessor_name, nullable, depth)
@@ -597,10 +528,10 @@
         return node
 
     def _build(self):
-        node = ModelTreeNode(self.root_model)
+        node = ModelTreeNode(self.model)
         self._root_node = self._find_relations(node)
 
-        self._nodes[self.root_model] = {
+        self._nodes[self.model] = {
             'parent': None,
             'depth': 0,
             'node': self._root_node,
@@ -702,7 +633,7 @@
         include_pk = kwargs.pop('include_pk', True)
 
         if include_pk:
-            fields = [self.root_model._meta.pk] + list(fields)
+            fields = [self.model._meta.pk] + list(fields)
 
         aliases = []
 
@@ -715,34 +646,23 @@
         return queryset
 
     def get_queryset(self):
-        "Returns a QuerySet relative to the `root_model`."
-        return self.root_model._default_manager.get_query_set()
-
-    def print_path(self, node=None, depth=0):
-        "Traverses the entire tree and prints a hierarchical view to stdout."
-        if node is None:
-            node = self.root_node
-
-        if node:
-            sys.stdout.write('.' * depth * 4)
-            sys.stdout.write(' {0}\n'.format(node.model_name))
-
-        if node.children:
-            depth += 1
-            for x in node.children:
-                self.print_path(x, depth)
+        "Returns a QuerySet relative to the `model`."
+        return self.model._default_manager.get_query_set()
 
 
 class LazyModelTrees(object):
     "Lazily evaluates `ModelTree` instances defined in settings."
-    def __init__(self):
-        self.modeltrees = {}
-
-<<<<<<< HEAD
-    def __getitem__(self, model):
-        if isinstance(model, ModelTree):
-            return model
-=======
+    def __init__(self, modeltrees):
+        self.modeltrees = modeltrees
+        self._modeltrees = {}
+
+    def __getitem__(self, alias):
+        if alias is None:
+            return self.default
+
+        if isinstance(alias, ModelTree):
+            return alias
+
         if inspect.isclass(alias) and issubclass(alias, models.Model):
             return self.create(alias)
 
@@ -760,11 +680,11 @@
     @property
     def default(self):
         return self[MODELTREE_DEFAULT_ALIAS]
->>>>>>> 24466771
-
+
+    def create(self, model):
         if model not in self.modeltrees:
             self.modeltrees[model] = ModelTree(model)
         return self.modeltrees[model]
 
 
-trees = LazyModelTrees()+trees = LazyModelTrees(getattr(settings, 'MODELTREES', {}))